package main

import (
  "bytes"
  "context"
  "io/ioutil"
  "math"
  "net/http"
  "os"
  "testing"
  "time"

  "github.com/docker/docker/api/types/plugins/logdriver"
  "github.com/sirupsen/logrus"
  "github.com/stretchr/testify/assert"
  "github.com/tonistiigi/fifo"
  "golang.org/x/sys/unix"
)

type mockHttpClient struct {
  requestCount int
  statusCode int
  requestReceivedSignal chan bool
}

func (m *mockHttpClient) Do(req *http.Request) (*http.Response, error) {
  m.requestCount += 1
  m.requestReceivedSignal <- true
  return &http.Response{
      Body: ioutil.NopCloser(bytes.NewBuffer([]byte("ERROR EXPECTED, mock response for testing"))),
      StatusCode: m.statusCode,
    }, nil
}

func (m *mockHttpClient) Reset() {
  m.requestCount = 0
  m.requestReceivedSignal = make(chan bool, defaultQueueSizeItems)
}

func NewMockHttpClient(statusCode int) *mockHttpClient {
  return &mockHttpClient{
    requestCount: 0,
    statusCode: statusCode,
    requestReceivedSignal: make(chan bool, defaultQueueSizeItems),
  }
}

func TestConsumeLogsFromFile(t *testing.T) {
  testLogMessage := &logdriver.LogEntry{
    Source: testSource,
    TimeNano: testTime,
    Line: testLine,
    Partial: testIsPartial,
  }

  inputFile, err := fifo.OpenFifo(context.Background(), filePath, unix.O_RDWR|unix.O_CREAT|unix.O_NONBLOCK, fileMode)
  defer os.Remove(filePath)
  assert.Nil(t, err)

  testSumoLogger := &sumoLogger{
    httpSourceUrl: testHttpSourceUrl,
    inputFile: inputFile,
    logQueue: make(chan *sumoLog, 10 * defaultQueueSizeItems),
    logBatchQueue: make(chan []*sumoLog, defaultQueueSizeItems),
    sendingInterval: time.Second,
  }

  go testSumoLogger.consumeLogsFromFile()

  enc := logdriver.NewLogEntryEncoder(inputFile)

  t.Run("testLogCount=1", func(t *testing.T) {
    enc.Encode(testLogMessage)
    consumedLog := <-testSumoLogger.logQueue
    assert.Equal(t, testSource, consumedLog.source, "should read the correct log source")
    assert.Equal(t, testLine, consumedLog.line, "should read the correct log line")
    assert.Equal(t, testIsPartial, consumedLog.isPartial, "should read the correct log partial")
  })

  t.Run("testLogCount=100000", func(t *testing.T) {
    testLogsCount := 100000
    go func() {
      for i := 0; i < testLogsCount; i++ {
        enc.Encode(testLogMessage)
      }
    }()
    for i := 0; i < testLogsCount; i++ {
      consumedLog := <-testSumoLogger.logQueue
      assert.Equal(t, testSource, consumedLog.source, "should read the correct log source")
      assert.Equal(t, testLine, consumedLog.line, "should read the correct log line")
      assert.Equal(t, testIsPartial, consumedLog.isPartial, "should read the correct log partial")
    }
  })
}

func TestBatchLogs(t *testing.T) {
  logrus.SetOutput(ioutil.Discard)
  testSumoLog := &sumoLog{
    source: testSource,
    line: testLine,
    isPartial: testIsPartial,
  }

  t.Run("batchSize=1 byte", func(t *testing.T) {
    testLogQueue := make(chan *sumoLog, 10 * defaultQueueSizeItems)
    testLogBatchQueue := make(chan []*sumoLog, defaultQueueSizeItems)
    testSumoLogger := &sumoLogger{
      httpSourceUrl: testHttpSourceUrl,
      logQueue: testLogQueue,
      logBatchQueue: testLogBatchQueue,
      sendingInterval: 400 * time.Millisecond,
      batchSize: 1,
    }
    go testSumoLogger.batchLogs()

    testLogQueue <- testSumoLog
    time.Sleep(500 * time.Millisecond)
    assert.Equal(t, 0, len(testLogBatchQueue), "should have dropped the log for being too large")
  })

  t.Run("batchSize=200 bytes, testLogCount=1", func(t *testing.T) {
    testBatchSize := 200
    testLogQueue := make(chan *sumoLog, 100 * defaultQueueSizeItems)
    testLogBatchQueue := make(chan []*sumoLog, defaultQueueSizeItems)
    testSumoLogger := &sumoLogger{
      httpSourceUrl: testHttpSourceUrl,
      logQueue: testLogQueue,
      logBatchQueue: testLogBatchQueue,
      sendingInterval: time.Second,
      batchSize: testBatchSize,
    }
    go testSumoLogger.batchLogs()

    testLogQueue <- testSumoLog
    testLogBatch := <-testLogBatchQueue
    assert.Equal(t, 1, len(testLogBatch), "should have received only one log in the batch")
    assert.Equal(t, testLine, testLogBatch[0].line, "should have received the correct log")
    assert.Equal(t, 0, len(testLogBatchQueue), "should have emptied out the batch queue")
  })

  t.Run("batchSize=200 bytes, testLogCount=100000", func(t *testing.T) {
    testBatchSize := 200
    testLogQueue := make(chan *sumoLog, 100 * defaultQueueSizeItems)
    testLogBatchQueue := make(chan []*sumoLog, defaultQueueSizeItems)
    testSumoLogger := &sumoLogger{
      httpSourceUrl: testHttpSourceUrl,
      logQueue: testLogQueue,
      logBatchQueue: testLogBatchQueue,
      sendingInterval: time.Hour,
      batchSize: testBatchSize,
    }
    go testSumoLogger.batchLogs()

    testLogCount := 100000
    go func() {
      for i := 0; i < testLogCount; i++ {
        testLogQueue <- testSumoLog
      }
    }()
    for i := 0; i < testLogCount / (testBatchSize / len(testLine)); i++ {
      testLogBatch := <-testLogBatchQueue
      assert.Equal(t, testBatchSize / len(testLine), len(testLogBatch),
        "should have correct number of logs in a batch")
      assert.Equal(t, testLine, testLogBatch[0].line, "should have received the correct log")
    }
    assert.Equal(t, 0, len(testLogBatchQueue), "should have emptied out the batch queue")
  })

  t.Run("batchSize=2000000 bytes, testLogCount=1", func(t *testing.T) {
    testBatchSize := 2000000
    testLogQueue := make(chan *sumoLog, 100 * defaultQueueSizeItems)
    testLogBatchQueue := make(chan []*sumoLog, defaultQueueSizeItems)
    testSumoLogger := &sumoLogger{
      httpSourceUrl: testHttpSourceUrl,
      logQueue: testLogQueue,
      logBatchQueue: testLogBatchQueue,
      sendingInterval: time.Second,
      batchSize: testBatchSize,
    }
    go testSumoLogger.batchLogs()

    testLogQueue <- testSumoLog
    testLogBatch := <-testLogBatchQueue
    assert.Equal(t, 1, len(testLogBatch), "should have received only one log in the batch")
    assert.Equal(t, testLine, testLogBatch[0].line, "should have received the correct log")
    assert.Equal(t, 0, len(testLogBatchQueue), "should have emptied out the batch queue")
  })

  t.Run("batchSize=2000000 bytes, testLogCount=1000000", func(t *testing.T) {
    testBatchSize := 2000000
    testLogQueue := make(chan *sumoLog, 100 * defaultQueueSizeItems)
    testLogBatchQueue := make(chan []*sumoLog, defaultQueueSizeItems)
    testSumoLogger := &sumoLogger{
      httpSourceUrl: testHttpSourceUrl,
      logQueue: testLogQueue,
      logBatchQueue: testLogBatchQueue,
      sendingInterval: time.Hour,
      batchSize: testBatchSize,
    }
    go testSumoLogger.batchLogs()

    testLogCount := 1000000
    go func() {
      for i := 0; i < testLogCount; i++ {
        testLogQueue <- testSumoLog
      }
    }()
    for i := 0; i < testLogCount / (testBatchSize / len(testLine)); i++ {
      testLogBatch := <-testLogBatchQueue
      assert.Equal(t, testBatchSize / len(testLine), len(testLogBatch),
        "should have correct number of logs in a batch")
      assert.Equal(t, testLine, testLogBatch[0].line, "should have received the correct log")
    }
    assert.Equal(t, 0, len(testLogBatchQueue), "should have emptied out the batch queue")
  })
}

func TestHandleBatchedLogs(t *testing.T) {
  logrus.SetOutput(ioutil.Discard)
  testSumoLog := &sumoLog{
    source: testSource,
    line: testLine,
    isPartial: testIsPartial,
  }
  testLogBatch := []*sumoLog{testSumoLog}

  t.Run("status=OK, logBatchCount=1", func (t *testing.T) {
    testLogBatchQueue := make(chan []*sumoLog, defaultQueueSizeItems)
    defer close(testLogBatchQueue)
    testClient := NewMockHttpClient(http.StatusOK)
    testSumoLogger := &sumoLogger{
      httpSourceUrl: testHttpSourceUrl,
      httpClient: testClient,
      logBatchQueue: testLogBatchQueue,
    }
    go testSumoLogger.handleBatchedLogs()
    testLogBatchQueue <- testLogBatch
    <-testClient.requestReceivedSignal
    assert.Equal(t, 0, len(testLogBatchQueue),
      "should have emptied out the batch queue while handling")
    assert.Equal(t, 1, testClient.requestCount,
      "should have made only one HTTP request for the batch")
  })

<<<<<<< HEAD
  t.Run("status=BadRequest", func (t *testing.T) {
   testLogBatchQueue := make(chan []*sumoLog, 4000)
   defer close(testLogBatchQueue)
   testClient := NewMockHttpClient(http.StatusBadRequest)
   testSumoLogger := &sumoLogger{
     httpSourceUrl: testHttpSourceUrl,
     httpClient: testClient,
     logBatchQueue: testLogBatchQueue,
   }
   go testSumoLogger.handleBatchedLogs()
   testLogBatchQueue <- testLogBatch
   testRetryCount := 3
   testElapsedTime := initialRetryInterval * time.Duration(math.Pow(retryMultiplier, float64(testRetryCount)))
   time.Sleep(testElapsedTime)
   for i := 0; i < testRetryCount + 1; i++ {
     <-testClient.requestReceivedSignal
   }
   assert.Equal(t, 0, len(testLogBatchQueue),
     "should have emptied out the batch queue while handling")
   assert.Equal(t, testRetryCount + 1, testClient.requestCount,
     "should have made one HTTP request to start, plus one request per retry")
 })
=======
  t.Run("status=OK, logBatchCount=1000", func (t *testing.T) {
    testLogBatchQueue := make(chan []*sumoLog, defaultQueueSizeItems)
    defer close(testLogBatchQueue)
    testClient := NewMockHttpClient(http.StatusOK)
    testSumoLogger := &sumoLogger{
      httpSourceUrl: testHttpSourceUrl,
      httpClient: testClient,
      logBatchQueue: testLogBatchQueue,
    }
    go testSumoLogger.handleBatchedLogs()

    testLogBatchCount := 1000
    go func() {
      for i := 0; i < testLogBatchCount; i++ {
        testLogBatchQueue <- testLogBatch
      }
    }()
    for i := 0; i < testLogBatchCount; i++ {
      <-testClient.requestReceivedSignal
    }
    assert.Equal(t, 0, len(testLogBatchQueue))
    assert.Equal(t, testLogBatchCount, testClient.requestCount)
  })
>>>>>>> 3cadcafa
}

func TestSendLogs(t *testing.T) {
  testLogBatchQueue := make(chan []*sumoLog, defaultQueueSizeItems)

  t.Run("testLogCount=1, status=OK", func(t *testing.T) {
    var testLogs []*sumoLog
    testLog := &sumoLog{
      source: testSource,
      line: testLine,
      isPartial: testIsPartial,
    }
    testLogs = append(testLogs, testLog)

    testClient := NewMockHttpClient(http.StatusOK)
    testSumoLogger := &sumoLogger{
      httpSourceUrl: testHttpSourceUrl,
      httpClient: testClient,
      logBatchQueue: testLogBatchQueue,
      sendingInterval: defaultSendingIntervalMs,
      batchSize: defaultBatchSizeBytes,
    }

    err := testSumoLogger.sendLogs(testLogs)
    assert.Nil(t, err, "should be no errors sending logs")
    assert.Equal(t, 1, testClient.requestCount, "should have received one request")
  })

  t.Run("testLogCount=100000, status=OK", func(t *testing.T) {
    testLogCount := 100000
    var testLogs []*sumoLog
    testLog := &sumoLog{
      source: testSource,
      line: testLine,
      isPartial: testIsPartial,
    }
    for i := 0; i < testLogCount; i++ {
      testLogs = append(testLogs, testLog)
    }

    testClient := NewMockHttpClient(http.StatusOK)
    testSumoLogger := &sumoLogger{
      httpSourceUrl: testHttpSourceUrl,
      httpClient: testClient,
      logBatchQueue: testLogBatchQueue,
      sendingInterval: defaultSendingIntervalMs,
      batchSize: defaultBatchSizeBytes,
    }

    err := testSumoLogger.sendLogs(testLogs)
    assert.Nil(t, err, "should be no errors sending logs")
    assert.Equal(t, 1, testClient.requestCount, "should have received one request, logs are batched")
  })

  t.Run("testLogCount=1, status=BadRequest", func(t *testing.T) {
    var testLogs []*sumoLog
    testLog := &sumoLog{
      source: testSource,
      line: testLine,
      isPartial: testIsPartial,
    }
    testLogs = append(testLogs, testLog)

    testClient := NewMockHttpClient(http.StatusBadRequest)
    testSumoLogger := &sumoLogger{
      httpSourceUrl: testHttpSourceUrl,
      httpClient: testClient,
      logBatchQueue: testLogBatchQueue,
      sendingInterval: defaultSendingIntervalMs,
      batchSize: defaultBatchSizeBytes,
    }

    err := testSumoLogger.sendLogs(testLogs)
    assert.NotNil(t, err, "should be an error sending logs")
    assert.Equal(t, 1, testClient.requestCount, "should have received one request, logs are batched")
  })

  t.Run("testLogCount=100000, status=BadRequest", func(t *testing.T) {
    testLogCount := 100000
    var testLogs []*sumoLog
    testLog := &sumoLog{
      source: testSource,
      line: testLine,
      isPartial: testIsPartial,
    }
    for i := 0; i < testLogCount; i++ {
      testLogs = append(testLogs, testLog)
    }

    testClient := NewMockHttpClient(http.StatusBadRequest)
    testSumoLogger := &sumoLogger{
      httpSourceUrl: testHttpSourceUrl,
      httpClient: testClient,
      logBatchQueue: testLogBatchQueue,
      sendingInterval: defaultSendingIntervalMs,
      batchSize: defaultBatchSizeBytes,
    }

    err := testSumoLogger.sendLogs(testLogs)
    assert.NotNil(t, err, "should be an error sending logs")
    assert.Equal(t, 1, testClient.requestCount, "should have received one request, logs are batched")
  })
}

func TestWriteMessage(t *testing.T) {
  testSumoLogger := &sumoLogger{
    httpSourceUrl: testHttpSourceUrl,
  }
  var testLogs []*sumoLog
  testLog := &sumoLog{
    source: testSource,
    line: testLine,
    isPartial: testIsPartial,
  }
  var testLogsBatch bytes.Buffer

  err := testSumoLogger.writeMessage(&testLogsBatch, testLogs)
  assert.Nil(t, err, "should be no error when writing no logs")
  assert.Equal(t, 0, testLogsBatch.Len(), "nothing should be written to the writer")

  testLogCount := 100000
  for i := 0; i < testLogCount; i++ {
    testLogs = append(testLogs, testLog)
  }

  err = testSumoLogger.writeMessage(&testLogsBatch, testLogs)
  assert.Nil(t, err, "should be no error when writing logs")
  assert.Equal(t, testLogCount * (len(testLog.line) + len([]byte("\n"))), testLogsBatch.Len(), "all logs should be written to the writer")
}<|MERGE_RESOLUTION|>--- conflicted
+++ resolved
@@ -242,30 +242,6 @@
       "should have made only one HTTP request for the batch")
   })
 
-<<<<<<< HEAD
-  t.Run("status=BadRequest", func (t *testing.T) {
-   testLogBatchQueue := make(chan []*sumoLog, 4000)
-   defer close(testLogBatchQueue)
-   testClient := NewMockHttpClient(http.StatusBadRequest)
-   testSumoLogger := &sumoLogger{
-     httpSourceUrl: testHttpSourceUrl,
-     httpClient: testClient,
-     logBatchQueue: testLogBatchQueue,
-   }
-   go testSumoLogger.handleBatchedLogs()
-   testLogBatchQueue <- testLogBatch
-   testRetryCount := 3
-   testElapsedTime := initialRetryInterval * time.Duration(math.Pow(retryMultiplier, float64(testRetryCount)))
-   time.Sleep(testElapsedTime)
-   for i := 0; i < testRetryCount + 1; i++ {
-     <-testClient.requestReceivedSignal
-   }
-   assert.Equal(t, 0, len(testLogBatchQueue),
-     "should have emptied out the batch queue while handling")
-   assert.Equal(t, testRetryCount + 1, testClient.requestCount,
-     "should have made one HTTP request to start, plus one request per retry")
- })
-=======
   t.Run("status=OK, logBatchCount=1000", func (t *testing.T) {
     testLogBatchQueue := make(chan []*sumoLog, defaultQueueSizeItems)
     defer close(testLogBatchQueue)
@@ -289,7 +265,29 @@
     assert.Equal(t, 0, len(testLogBatchQueue))
     assert.Equal(t, testLogBatchCount, testClient.requestCount)
   })
->>>>>>> 3cadcafa
+  
+  t.Run("status=BadRequest", func (t *testing.T) {
+    testLogBatchQueue := make(chan []*sumoLog, defaultQueueSizeItems)
+    defer close(testLogBatchQueue)
+    testClient := NewMockHttpClient(http.StatusBadRequest)
+    testSumoLogger := &sumoLogger{
+     httpSourceUrl: testHttpSourceUrl,
+     httpClient: testClient,
+     logBatchQueue: testLogBatchQueue,
+    }
+    go testSumoLogger.handleBatchedLogs()
+    testLogBatchQueue <- testLogBatch
+    testRetryCount := 3
+    testElapsedTime := initialRetryInterval * time.Duration(math.Pow(retryMultiplier, float64(testRetryCount)))
+    time.Sleep(testElapsedTime)
+    for i := 0; i < testRetryCount + 1; i++ {
+     <-testClient.requestReceivedSignal
+    }
+    assert.Equal(t, 0, len(testLogBatchQueue),
+     "should have emptied out the batch queue while handling")
+    assert.Equal(t, testRetryCount + 1, testClient.requestCount,
+     "should have made one HTTP request to start, plus one request per retry")
+  })
 }
 
 func TestSendLogs(t *testing.T) {
